--- conflicted
+++ resolved
@@ -165,17 +165,12 @@
 
     def make_minhashes():
         seed = args.seed
-<<<<<<< HEAD
-        if args.scaled and args.scaled < 1:
-            raise ValueError('invalid value for scaled: {}'.format(args.scaled))
-=======
         max_hash = 0
         if args.scaled and args.scaled == 1:
             max_hash = sourmash_lib.MAX_HASH - 1
         elif args.scaled and args.scaled > 1:
             max_hash = sourmash_lib.MAX_HASH / float(args.scaled)
             max_hash = round(max_hash, 0)
->>>>>>> 9f804115
 
         # one minhash for each ksize
         Elist = []
