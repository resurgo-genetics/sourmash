--- conflicted
+++ resolved
@@ -29,7 +29,6 @@
         for v in self.data.estimator.mh.get_mins():
             parent.data.count(v)
 
-<<<<<<< HEAD
     @staticmethod
     def load(info, dirname):
         from sourmash_lib import signature
@@ -43,19 +42,6 @@
         x = SigLeaf(info['metadata'], data, name=info['name'])
         cache[filename] = x
         return x
-=======
-    @property
-    def data(self):
-        if self._data is None:
-            from sourmash_lib import signature
-            it = signature.load_signatures(self._filename)
-            self._data, = list(it)              # should only be one signature
-        return self._data
-
-    @data.setter
-    def data(self, new_data):
-        self._data = new_data
->>>>>>> 8c1ef089
 
 
 def search_minhashes(node, sig, threshold, results=None):
