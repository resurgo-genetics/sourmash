--- conflicted
+++ resolved
@@ -76,15 +76,12 @@
         sketch['num'] = len(estimator.mh)
         sketch['mins'] = list(map(int, estimator.mh.get_mins()))
         sketch['md5sum'] = self.md5sum()
-<<<<<<< HEAD
         if estimator.hll is not None:
             sketch['cardinality'] = estimator.hll.estimate_cardinality()
-=======
         if estimator.mh.is_protein():
             sketch['molecule'] = 'protein'
         else:
             sketch['molecule'] = 'dna'
->>>>>>> 8a868369
         e['signature'] = sketch
 
         return self.d.get('email'), self.d.get('name'), \
@@ -96,7 +93,6 @@
     jaccard = similarity
 
 
-<<<<<<< HEAD
 def _guess_open(filename):
     """
     Make a best-effort guess as to how to parse the given sequence file.
@@ -134,11 +130,8 @@
     return sigfile
 
 
-def load_signatures(data, select_ksize=None, ignore_md5sum=False):
-=======
 def load_signatures(data, select_ksize=None, select_moltype=None,
                     ignore_md5sum=False):
->>>>>>> 8a868369
     """Load a YAML string with signatures into classes.
 
     Returns list of SourmashSignature objects.
@@ -183,14 +176,11 @@
             sig = _load_one_signature(sketch, email, name, filename,
                                           ignore_md5sum)
             if not select_ksize or select_ksize == sig.estimator.ksize:
-<<<<<<< HEAD
-                yield sig
-=======
                 if not select_moltype or \
                      sig.estimator.is_molecule_type(select_moltype):
-                    siglist.append(sig)
+                    yield sig
+
     return siglist
->>>>>>> 8a868369
 
 
 def _load_one_signature(sketch, email, name, filename, ignore_md5sum=False):
